--- conflicted
+++ resolved
@@ -158,33 +158,7 @@
         generate_params.insert(0, "inputs_embeds=inputs_embeds")
         generate_params.insert(0, "inputs=filler_input_ids")
     else:
-<<<<<<< HEAD
-        generate_params.insert(0, "input_ids")
-
-    # Generate the entire reply at once
-    if shared.args.no_stream:
-        with torch.no_grad():
-            output = eval(f"shared.model.generate({', '.join(generate_params)}){cuda}")[0]
-        if shared.soft_prompt:
-            output = torch.cat((input_ids[0], output[filler_input_ids.shape[1]:]))
-
-        reply = decode(output)
-        if not (shared.args.chat or shared.args.cai_chat):
-            reply = original_question + apply_extensions(reply[len(question):], "output")
-
-        t1 = time.time()
-        print(f"Output generated in {(t1-t0):.2f} seconds ({(len(output)-len(input_ids[0]))/(t1-t0)/8:.2f} it/s, {len(output)-len(input_ids[0])} tokens)")
-        yield formatted_outputs(reply, shared.model_name)
-
-    # Generate the reply 8 tokens at a time
-    else:
-        yield formatted_outputs(original_question, shared.model_name)
-        shared.still_streaming = True
-        for i in tqdm(range(max_new_tokens//8+1)):
-            clear_torch_cache()
-=======
         generate_params.insert(0, "inputs=input_ids")
->>>>>>> ad14f0e4
 
     try:
         # Generate the entire reply at once.
@@ -197,14 +171,6 @@
             reply = decode(output)
             if not (shared.args.chat or shared.args.cai_chat):
                 reply = original_question + apply_extensions(reply[len(question):], "output")
-<<<<<<< HEAD
-            
-            if not shared.args.flexgen:
-                if output[-1] == n:
-                    break
-                input_ids = torch.reshape(output, (1, output.shape[0]))
-            else:
-=======
 
             yield formatted_outputs(reply, shared.model_name)
 
@@ -221,6 +187,7 @@
             def generate_with_streaming(**kwargs):
                 return Iteratorize(generate_with_callback, kwargs, callback=None)
 
+            shared.still_streaming = True
             yield formatted_outputs(original_question, shared.model_name)
             with eval(f"generate_with_streaming({', '.join(generate_params)})") as generator:
                 for output in generator:
@@ -230,13 +197,17 @@
 
                     if not (shared.args.chat or shared.args.cai_chat):
                         reply = original_question + apply_extensions(reply[len(question):], "output")
-                    yield formatted_outputs(reply, shared.model_name)
 
                     if output[-1] == n:
                         break
+                    yield formatted_outputs(reply, shared.model_name)
+
+                shared.still_streaming = False
+                yield formatted_outputs(reply, shared.model_name)
 
         # Stream the output naively for FlexGen since it doesn't support 'stopping_criteria'
         else:
+            shared.still_streaming = True
             for i in range(max_new_tokens//8+1):
                 clear_torch_cache()
                 with torch.no_grad():
@@ -247,30 +218,19 @@
 
                 if not (shared.args.chat or shared.args.cai_chat):
                     reply = original_question + apply_extensions(reply[len(question):], "output")
-                yield formatted_outputs(reply, shared.model_name)
-
->>>>>>> ad14f0e4
+
                 if np.count_nonzero(input_ids[0] == n) < np.count_nonzero(output == n):
                     break
+                yield formatted_outputs(reply, shared.model_name)
 
                 input_ids = np.reshape(output, (1, output.shape[0]))
-<<<<<<< HEAD
-                
-            #Mid-stream yield, ran if no breaks
-            yield formatted_outputs(reply, shared.model_name)
-
-            if shared.soft_prompt:
-                inputs_embeds, filler_input_ids = generate_softprompt_input_tensors(input_ids)
-                
-        #Stream finished from max tokens or break. Do final yield.
-        shared.still_streaming = False
-        yield formatted_outputs(reply, shared.model_name)
-=======
                 if shared.soft_prompt:
                     inputs_embeds, filler_input_ids = generate_softprompt_input_tensors(input_ids)
+
+            shared.still_streaming = False
+            yield formatted_outputs(reply, shared.model_name)
 
     finally:
         t1 = time.time()
         print(f"Output generated in {(t1-t0):.2f} seconds ({(len(output)-len(original_input_ids[0]))/(t1-t0):.2f} tokens/s, {len(output)-len(original_input_ids[0])} tokens)")
-        return
->>>>>>> ad14f0e4
+        return